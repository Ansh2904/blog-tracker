--- conflicted
+++ resolved
@@ -4,12 +4,9 @@
 const bcrypt = require('bcryptjs');
 const jwt = require('jsonwebtoken');
 const cors = require('cors');
-<<<<<<< HEAD
 require('dotenv').config();
-=======
-require("dotenv").config();
-
->>>>>>> 4c243bf6
+
+
 const app = express();
 
 // Middleware
